{
	"comment": "",
	"ignore": "test",
	"package": [
		{
			"checksumSHA1": "xeK+ux8fKSSJJVW04/TE9yQFfGs=",
			"path": "github.com/Azure/azure-sdk-for-go/services/appinsights/mgmt/2015-05-01/insights",
			"revision": "6d20bdbae88c06c36d72eb512295417693bfdf4e",
			"revisionTime": "2018-09-28T00:20:07Z",
			"version": "v21.1.0",
			"versionExact": "v21.1.0"
		},
		{
			"checksumSHA1": "stiogNKwVm0Y0v6nxqIPlXG9tnw=",
			"path": "github.com/Azure/azure-sdk-for-go/services/automation/mgmt/2015-10-31/automation",
			"revision": "6d20bdbae88c06c36d72eb512295417693bfdf4e",
			"revisionTime": "2018-09-28T00:20:07Z",
			"version": "v21.1.0",
			"versionExact": "v21.1.0"
		},
		{
			"checksumSHA1": "GZEKIkiC//1VgeihW1g/KU+JC8A=",
			"path": "github.com/Azure/azure-sdk-for-go/services/cdn/mgmt/2017-10-12/cdn",
			"revision": "6d20bdbae88c06c36d72eb512295417693bfdf4e",
			"revisionTime": "2018-09-28T00:20:07Z",
			"version": "v21.1.0",
			"versionExact": "v21.1.0"
		},
		{
			"checksumSHA1": "aWRle6uvrmNNv+Awt3+Ymr0DDhQ=",
			"path": "github.com/Azure/azure-sdk-for-go/services/cognitiveservices/mgmt/2017-04-18/cognitiveservices",
			"revision": "6d20bdbae88c06c36d72eb512295417693bfdf4e",
			"revisionTime": "2018-09-28T00:20:07Z",
			"version": "v21.1.0",
			"versionExact": "v21.1.0"
		},
		{
			"checksumSHA1": "iS3V1RJwe8QKQ8k+IdX6MRxFjjs=",
			"path": "github.com/Azure/azure-sdk-for-go/services/compute/mgmt/2018-06-01/compute",
			"revision": "6d20bdbae88c06c36d72eb512295417693bfdf4e",
			"revisionTime": "2018-09-28T00:20:07Z",
			"version": "v21.1.0",
			"versionExact": "v21.1.0"
		},
		{
<<<<<<< HEAD
			"checksumSHA1": "eB6b4vGKEbAND0MUWfKLTn6H7uw=",
			"path": "github.com/Azure/azure-sdk-for-go/services/containerinstance/mgmt/2018-06-01/containerinstance",
			"revision": "2935c0241c74bd8549b843978dd6fc1be6f48b4a",
			"revisionTime": "2018-08-31T14:25:13Z",
			"version": "v20.1.0",
			"versionExact": "v20.1.0"
=======
			"checksumSHA1": "a/mbRxz450lwbacAUuG77DpKKJU=",
			"path": "github.com/Azure/azure-sdk-for-go/services/containerinstance/mgmt/2018-04-01/containerinstance",
			"revision": "6d20bdbae88c06c36d72eb512295417693bfdf4e",
			"revisionTime": "2018-09-28T00:20:07Z",
			"version": "v21.1.0",
			"versionExact": "v21.1.0"
>>>>>>> 5e9fb578
		},
		{
			"checksumSHA1": "H1TUOYWg58oXWMDoZYNtJKo+woU=",
			"path": "github.com/Azure/azure-sdk-for-go/services/containerregistry/mgmt/2017-10-01/containerregistry",
			"revision": "6d20bdbae88c06c36d72eb512295417693bfdf4e",
			"revisionTime": "2018-09-28T00:20:07Z",
			"version": "v21.1.0",
			"versionExact": "v21.1.0"
		},
		{
			"checksumSHA1": "MchT6jLzK4+qvtl2Oj6mOmjNlYo=",
			"path": "github.com/Azure/azure-sdk-for-go/services/containerservice/mgmt/2018-03-31/containerservice",
			"revision": "6d20bdbae88c06c36d72eb512295417693bfdf4e",
			"revisionTime": "2018-09-28T00:20:07Z",
			"version": "v21.1.0",
			"versionExact": "v21.1.0"
		},
		{
			"checksumSHA1": "yo6kXIxuGav2rSQln4c4YArpCW4=",
			"path": "github.com/Azure/azure-sdk-for-go/services/cosmos-db/mgmt/2015-04-08/documentdb",
			"revision": "6d20bdbae88c06c36d72eb512295417693bfdf4e",
			"revisionTime": "2018-09-28T00:20:07Z",
			"version": "v21.1.0",
			"versionExact": "v21.1.0"
		},
		{
			"checksumSHA1": "+XnMSGudv1OJ0EM7e4KT6RvXn4Y=",
			"path": "github.com/Azure/azure-sdk-for-go/services/databricks/mgmt/2018-04-01/databricks",
			"revision": "6d20bdbae88c06c36d72eb512295417693bfdf4e",
			"revisionTime": "2018-09-28T00:20:07Z",
			"version": "v21.1.0",
			"versionExact": "v21.1.0"
		},
		{
			"checksumSHA1": "9oNfXIzF5S8ninqAOSfpVf5rNEY=",
			"path": "github.com/Azure/azure-sdk-for-go/services/datalake/analytics/mgmt/2016-11-01/account",
			"revision": "6d20bdbae88c06c36d72eb512295417693bfdf4e",
			"revisionTime": "2018-09-28T00:20:07Z",
			"version": "v21.1.0",
			"versionExact": "v21.1.0"
		},
		{
			"checksumSHA1": "owtUC3Li102StpaZ1Ahh0SvifP4=",
			"path": "github.com/Azure/azure-sdk-for-go/services/datalake/store/2016-11-01/filesystem",
			"revision": "6d20bdbae88c06c36d72eb512295417693bfdf4e",
			"revisionTime": "2018-09-28T00:20:07Z",
			"version": "v21.1.0",
			"versionExact": "v21.1.0"
		},
		{
			"checksumSHA1": "koKSQ4PgeyIgykEPNEeE2tzRm18=",
			"path": "github.com/Azure/azure-sdk-for-go/services/datalake/store/mgmt/2016-11-01/account",
			"revision": "6d20bdbae88c06c36d72eb512295417693bfdf4e",
			"revisionTime": "2018-09-28T00:20:07Z",
			"version": "v21.1.0",
			"versionExact": "v21.1.0"
		},
		{
			"checksumSHA1": "eScauiDOG7qx2IieGVacFNMaviE=",
			"path": "github.com/Azure/azure-sdk-for-go/services/devtestlabs/mgmt/2016-05-15/dtl",
			"revision": "6d20bdbae88c06c36d72eb512295417693bfdf4e",
			"revisionTime": "2018-09-28T00:20:07Z",
			"version": "v21.1.0",
			"versionExact": "v21.1.0"
		},
		{
			"checksumSHA1": "mdwBbEgubHb6UnwDspop+43Sx8k=",
			"path": "github.com/Azure/azure-sdk-for-go/services/eventgrid/mgmt/2018-01-01/eventgrid",
			"revision": "6d20bdbae88c06c36d72eb512295417693bfdf4e",
			"revisionTime": "2018-09-28T00:20:07Z",
			"version": "v21.1.0",
			"versionExact": "v21.1.0"
		},
		{
			"checksumSHA1": "FF+JJRL14lbAx8c2s4pixvIulCA=",
			"path": "github.com/Azure/azure-sdk-for-go/services/eventhub/mgmt/2017-04-01/eventhub",
			"revision": "6d20bdbae88c06c36d72eb512295417693bfdf4e",
			"revisionTime": "2018-09-28T00:20:07Z",
			"version": "v21.1.0",
			"versionExact": "v21.1.0"
		},
		{
			"checksumSHA1": "R/wi+9kJaTVXwJDbeqSVEmmdzbU=",
			"path": "github.com/Azure/azure-sdk-for-go/services/graphrbac/1.6/graphrbac",
			"revision": "6d20bdbae88c06c36d72eb512295417693bfdf4e",
			"revisionTime": "2018-09-28T00:20:07Z",
			"version": "v21.1.0",
			"versionExact": "v21.1.0"
		},
		{
			"checksumSHA1": "7R4dQFtj4Tgw11c3rmlRU3y71sQ=",
			"path": "github.com/Azure/azure-sdk-for-go/services/iothub/mgmt/2018-04-01/devices",
			"revision": "6d20bdbae88c06c36d72eb512295417693bfdf4e",
			"revisionTime": "2018-09-28T00:20:07Z",
			"version": "v21.1.0",
			"versionExact": "v21.1.0"
		},
		{
			"checksumSHA1": "3Dn5zSdAcOuPVXEy5egbIsfFeC4=",
			"path": "github.com/Azure/azure-sdk-for-go/services/keyvault/2016-10-01/keyvault",
			"revision": "6d20bdbae88c06c36d72eb512295417693bfdf4e",
			"revisionTime": "2018-09-28T00:20:07Z",
			"version": "v21.1.0",
			"versionExact": "v21.1.0"
		},
		{
			"checksumSHA1": "V8yVJJDoKLdBxvAHshfWc0N6oeA=",
			"path": "github.com/Azure/azure-sdk-for-go/services/keyvault/mgmt/2016-10-01/keyvault",
			"revision": "6d20bdbae88c06c36d72eb512295417693bfdf4e",
			"revisionTime": "2018-09-28T00:20:07Z",
			"version": "v21.1.0",
			"versionExact": "v21.1.0"
		},
		{
			"checksumSHA1": "VxbYAnSoPGTkgYpdnwIMpRJzMvw=",
			"path": "github.com/Azure/azure-sdk-for-go/services/logic/mgmt/2016-06-01/logic",
			"revision": "6d20bdbae88c06c36d72eb512295417693bfdf4e",
			"revisionTime": "2018-09-28T00:20:07Z",
			"version": "v21.1.0",
			"versionExact": "v21.1.0"
		},
		{
			"checksumSHA1": "YW+V1HkPdXbCNPwdYsMKOtrzmvM=",
			"path": "github.com/Azure/azure-sdk-for-go/services/mysql/mgmt/2017-12-01/mysql",
			"revision": "6d20bdbae88c06c36d72eb512295417693bfdf4e",
			"revisionTime": "2018-09-28T00:20:07Z",
			"version": "v21.1.0",
			"versionExact": "v21.1.0"
		},
		{
			"checksumSHA1": "IuVbe3ojCOe3uu8O/svJO1H5bD0=",
			"path": "github.com/Azure/azure-sdk-for-go/services/network/mgmt/2018-04-01/network",
			"revision": "6d20bdbae88c06c36d72eb512295417693bfdf4e",
			"revisionTime": "2018-09-28T00:20:07Z",
			"version": "v21.1.0",
			"versionExact": "v21.1.0"
		},
		{
			"checksumSHA1": "gKWc9f9h+qlpzYqyoG3CZR+7q/U=",
			"path": "github.com/Azure/azure-sdk-for-go/services/notificationhubs/mgmt/2017-04-01/notificationhubs",
			"revision": "6d20bdbae88c06c36d72eb512295417693bfdf4e",
			"revisionTime": "2018-09-28T00:20:07Z",
			"version": "v21.1.0",
			"versionExact": "v21.1.0"
		},
		{
			"checksumSHA1": "T9YDd9glsQTzaJZKbY5dIaXo3xU=",
			"path": "github.com/Azure/azure-sdk-for-go/services/postgresql/mgmt/2017-12-01/postgresql",
			"revision": "6d20bdbae88c06c36d72eb512295417693bfdf4e",
			"revisionTime": "2018-09-28T00:20:07Z",
			"version": "v21.1.0",
			"versionExact": "v21.1.0"
		},
		{
			"checksumSHA1": "yShJsIf7y4pGWsFKOnEOVRLUFMA=",
			"path": "github.com/Azure/azure-sdk-for-go/services/preview/apimanagement/mgmt/2018-06-01-preview/apimanagement",
			"revision": "6d20bdbae88c06c36d72eb512295417693bfdf4e",
			"revisionTime": "2018-09-28T00:20:07Z",
			"version": "v21.1.0",
			"versionExact": "v21.1.0"
		},
		{
			"checksumSHA1": "E7n1e1+L/fY7TVayjtwOXaMilD4=",
			"path": "github.com/Azure/azure-sdk-for-go/services/preview/authorization/mgmt/2018-01-01-preview/authorization",
			"revision": "6d20bdbae88c06c36d72eb512295417693bfdf4e",
			"revisionTime": "2018-09-28T00:20:07Z",
			"version": "v21.1.0",
			"versionExact": "v21.1.0"
		},
		{
			"checksumSHA1": "P5j/WdC8zYfnoyr7VSyPjvozy4Q=",
			"path": "github.com/Azure/azure-sdk-for-go/services/preview/dns/mgmt/2018-03-01-preview/dns",
			"revision": "6d20bdbae88c06c36d72eb512295417693bfdf4e",
			"revisionTime": "2018-09-28T00:20:07Z",
			"version": "v21.1.0",
			"versionExact": "v21.1.0"
		},
		{
			"checksumSHA1": "/TCduAEWNLc+l4Z72IFgpzmd35k=",
			"path": "github.com/Azure/azure-sdk-for-go/services/preview/monitor/mgmt/2018-03-01/insights",
			"revision": "6d20bdbae88c06c36d72eb512295417693bfdf4e",
			"revisionTime": "2018-09-28T00:20:07Z",
			"version": "v21.1.0",
			"versionExact": "v21.1.0"
		},
		{
			"checksumSHA1": "QT7LrDyti+qDCjhxerYb8PwLfew=",
			"path": "github.com/Azure/azure-sdk-for-go/services/preview/msi/mgmt/2015-08-31-preview/msi",
			"revision": "6d20bdbae88c06c36d72eb512295417693bfdf4e",
			"revisionTime": "2018-09-28T00:20:07Z",
			"version": "v21.1.0",
			"versionExact": "v21.1.0"
		},
		{
			"checksumSHA1": "Ea3OpuYtxSgAyBgOwgQb2zKoYxY=",
			"path": "github.com/Azure/azure-sdk-for-go/services/preview/operationalinsights/mgmt/2015-11-01-preview/operationalinsights",
			"revision": "6d20bdbae88c06c36d72eb512295417693bfdf4e",
			"revisionTime": "2018-09-28T00:20:07Z",
			"version": "v21.1.0",
			"versionExact": "v21.1.0"
		},
		{
			"checksumSHA1": "oAlXK4qZSqvLCrJwyLZLVvUqQhc=",
			"path": "github.com/Azure/azure-sdk-for-go/services/preview/operationsmanagement/mgmt/2015-11-01-preview/operationsmanagement",
			"revision": "6d20bdbae88c06c36d72eb512295417693bfdf4e",
			"revisionTime": "2018-09-28T00:20:07Z",
			"version": "v21.1.0",
			"versionExact": "v21.1.0"
		},
		{
			"checksumSHA1": "dOTq3QXVgEkhOV23gEhom7VQOgk=",
			"path": "github.com/Azure/azure-sdk-for-go/services/preview/resources/mgmt/2018-03-01-preview/management",
			"revision": "6d20bdbae88c06c36d72eb512295417693bfdf4e",
			"revisionTime": "2018-09-28T00:20:07Z",
			"version": "v21.1.0",
			"versionExact": "v21.1.0"
		},
		{
			"checksumSHA1": "/lxvjQjQNmBuS4tOwMdG3n4nWd0=",
			"path": "github.com/Azure/azure-sdk-for-go/services/preview/sql/mgmt/2015-05-01-preview/sql",
			"revision": "6d20bdbae88c06c36d72eb512295417693bfdf4e",
			"revisionTime": "2018-09-28T00:20:07Z",
			"version": "v21.1.0",
			"versionExact": "v21.1.0"
		},
		{
			"checksumSHA1": "UWSnIzZywuEpEevbPfbPNLk1dFk=",
			"path": "github.com/Azure/azure-sdk-for-go/services/recoveryservices/mgmt/2016-06-01/recoveryservices",
			"revision": "6d20bdbae88c06c36d72eb512295417693bfdf4e",
			"revisionTime": "2018-09-28T00:20:07Z",
			"version": "v21.1.0",
			"versionExact": "v21.1.0"
		},
		{
			"checksumSHA1": "i/Nusgj1Ol8GAQKU3yCcVXQiBlg=",
			"path": "github.com/Azure/azure-sdk-for-go/services/redis/mgmt/2018-03-01/redis",
			"revision": "6d20bdbae88c06c36d72eb512295417693bfdf4e",
			"revisionTime": "2018-09-28T00:20:07Z",
			"version": "v21.1.0",
			"versionExact": "v21.1.0"
		},
		{
			"checksumSHA1": "U2P3yBkAXv5gePqS1FbScQWsSNc=",
			"path": "github.com/Azure/azure-sdk-for-go/services/relay/mgmt/2017-04-01/relay",
			"revision": "6d20bdbae88c06c36d72eb512295417693bfdf4e",
			"revisionTime": "2018-09-28T00:20:07Z",
			"version": "v21.1.0",
			"versionExact": "v21.1.0"
		},
		{
			"checksumSHA1": "BNcbTSVY4BRQ3Qt6Cajo4fM9Esk=",
			"path": "github.com/Azure/azure-sdk-for-go/services/resources/mgmt/2016-06-01/subscriptions",
			"revision": "6d20bdbae88c06c36d72eb512295417693bfdf4e",
			"revisionTime": "2018-09-28T00:20:07Z",
			"version": "v21.1.0",
			"versionExact": "v21.1.0"
		},
		{
			"checksumSHA1": "ARZrveVxX1XLLg2D070/YMD/TvM=",
			"path": "github.com/Azure/azure-sdk-for-go/services/resources/mgmt/2016-09-01/locks",
			"revision": "6d20bdbae88c06c36d72eb512295417693bfdf4e",
			"revisionTime": "2018-09-28T00:20:07Z",
			"version": "v21.1.0",
			"versionExact": "v21.1.0"
		},
		{
			"checksumSHA1": "pn550P6giSwxXck8lRRaNOPwxaQ=",
			"path": "github.com/Azure/azure-sdk-for-go/services/resources/mgmt/2016-12-01/policy",
			"revision": "6d20bdbae88c06c36d72eb512295417693bfdf4e",
			"revisionTime": "2018-09-28T00:20:07Z",
			"version": "v21.1.0",
			"versionExact": "v21.1.0"
		},
		{
			"checksumSHA1": "q28aA1gZhbOTuhsePT1I39mnh2Y=",
			"path": "github.com/Azure/azure-sdk-for-go/services/resources/mgmt/2017-05-10/resources",
			"revision": "6d20bdbae88c06c36d72eb512295417693bfdf4e",
			"revisionTime": "2018-09-28T00:20:07Z",
			"version": "v21.1.0",
			"versionExact": "v21.1.0"
		},
		{
			"checksumSHA1": "KbpaWrUSPxlHmbob34kwiiuZm/g=",
			"path": "github.com/Azure/azure-sdk-for-go/services/scheduler/mgmt/2016-03-01/scheduler",
			"revision": "6d20bdbae88c06c36d72eb512295417693bfdf4e",
			"revisionTime": "2018-09-28T00:20:07Z",
			"version": "v21.1.0",
			"versionExact": "v21.1.0"
		},
		{
			"checksumSHA1": "I5vftq1uXVmiDOe8CtOA4Xx2jHw=",
			"path": "github.com/Azure/azure-sdk-for-go/services/search/mgmt/2015-08-19/search",
			"revision": "6d20bdbae88c06c36d72eb512295417693bfdf4e",
			"revisionTime": "2018-09-28T00:20:07Z",
			"version": "v21.1.0",
			"versionExact": "v21.1.0"
		},
		{
			"checksumSHA1": "ZpEm9BKAce2dqm2K75tmxEAST/Q=",
			"path": "github.com/Azure/azure-sdk-for-go/services/servicebus/mgmt/2017-04-01/servicebus",
			"revision": "6d20bdbae88c06c36d72eb512295417693bfdf4e",
			"revisionTime": "2018-09-28T00:20:07Z",
			"version": "v21.1.0",
			"versionExact": "v21.1.0"
		},
		{
			"checksumSHA1": "E6K9qLJIuos/ZGzhOpfbCxb77MQ=",
			"path": "github.com/Azure/azure-sdk-for-go/services/servicefabric/mgmt/2018-02-01/servicefabric",
			"revision": "6d20bdbae88c06c36d72eb512295417693bfdf4e",
			"revisionTime": "2018-09-28T00:20:07Z",
			"version": "v21.1.0",
			"versionExact": "v21.1.0"
		},
		{
			"checksumSHA1": "J2UJ27fuu+vuOCBLl22m+5SZx8c=",
			"path": "github.com/Azure/azure-sdk-for-go/services/storage/mgmt/2017-10-01/storage",
			"revision": "6d20bdbae88c06c36d72eb512295417693bfdf4e",
			"revisionTime": "2018-09-28T00:20:07Z",
			"version": "v21.1.0",
			"versionExact": "v21.1.0"
		},
		{
			"checksumSHA1": "HhbwyLbz+/pbGSWb2cp+fAp6YsI=",
			"path": "github.com/Azure/azure-sdk-for-go/services/trafficmanager/mgmt/2017-05-01/trafficmanager",
			"revision": "6d20bdbae88c06c36d72eb512295417693bfdf4e",
			"revisionTime": "2018-09-28T00:20:07Z",
			"version": "v21.1.0",
			"versionExact": "v21.1.0"
		},
		{
			"checksumSHA1": "5QztaasSlo+UktbM1xGNtzHxmxw=",
			"path": "github.com/Azure/azure-sdk-for-go/services/web/mgmt/2018-02-01/web",
			"revision": "6d20bdbae88c06c36d72eb512295417693bfdf4e",
			"revisionTime": "2018-09-28T00:20:07Z",
			"version": "v21.1.0",
			"versionExact": "v21.1.0"
		},
		{
			"checksumSHA1": "pbHi9xc373inHdf5me73LGIFV1w=",
			"path": "github.com/Azure/azure-sdk-for-go/storage",
			"revision": "6d20bdbae88c06c36d72eb512295417693bfdf4e",
			"revisionTime": "2018-09-28T00:20:07Z",
			"version": "v21.1.0",
			"versionExact": "v21.1.0"
		},
		{
			"checksumSHA1": "cAJGUx9EvLR1S1x0ohcW8MbVe1A=",
			"path": "github.com/Azure/azure-sdk-for-go/version",
			"revision": "6d20bdbae88c06c36d72eb512295417693bfdf4e",
			"revisionTime": "2018-09-28T00:20:07Z",
			"version": "v21.1.0",
			"versionExact": "v21.1.0"
		},
		{
			"checksumSHA1": "1Y2+bSzYrdPHQqRjR1OrBMHAvxY=",
			"path": "github.com/Azure/go-autorest/autorest",
			"revision": "a88c19ef2016e095f0b6c3b451074b4663f53bed",
			"revisionTime": "2018-09-11T16:08:53Z",
			"version": "v10.15.4",
			"versionExact": "v10.15.4"
		},
		{
			"checksumSHA1": "GxL0HHpZDj2milPhR3SPV6MWLPc=",
			"path": "github.com/Azure/go-autorest/autorest/adal",
			"revision": "a88c19ef2016e095f0b6c3b451074b4663f53bed",
			"revisionTime": "2018-09-11T16:08:53Z",
			"version": "v10.15.4",
			"versionExact": "v10.15.4"
		},
		{
			"checksumSHA1": "iabndyKiv9sLDixJh4izKt7Nniw=",
			"path": "github.com/Azure/go-autorest/autorest/azure",
			"revision": "a88c19ef2016e095f0b6c3b451074b4663f53bed",
			"revisionTime": "2018-09-11T16:08:53Z",
			"version": "v10.15.4",
			"versionExact": "v10.15.4"
		},
		{
			"checksumSHA1": "Fkezj7ch01wYNvXzQZdhmeSf/mk=",
			"path": "github.com/Azure/go-autorest/autorest/azure/cli",
			"revision": "a88c19ef2016e095f0b6c3b451074b4663f53bed",
			"revisionTime": "2018-09-11T16:08:53Z",
			"version": "v10.15.4",
			"versionExact": "v10.15.4"
		},
		{
			"checksumSHA1": "9nXCi9qQsYjxCeajJKWttxgEt0I=",
			"path": "github.com/Azure/go-autorest/autorest/date",
			"revision": "a88c19ef2016e095f0b6c3b451074b4663f53bed",
			"revisionTime": "2018-09-11T16:08:53Z",
			"version": "v10.15.4",
			"versionExact": "v10.15.4"
		},
		{
			"checksumSHA1": "SbBb2GcJNm5GjuPKGL2777QywR4=",
			"path": "github.com/Azure/go-autorest/autorest/to",
			"revision": "a88c19ef2016e095f0b6c3b451074b4663f53bed",
			"revisionTime": "2018-09-11T16:08:53Z",
			"version": "v10.15.4",
			"versionExact": "v10.15.4"
		},
		{
			"checksumSHA1": "HjdLfAF3oA2In8F3FKh/Y+BPyXk=",
			"path": "github.com/Azure/go-autorest/autorest/validation",
			"revision": "a88c19ef2016e095f0b6c3b451074b4663f53bed",
			"revisionTime": "2018-09-11T16:08:53Z",
			"version": "v10.15.4",
			"versionExact": "v10.15.4"
		},
		{
			"checksumSHA1": "b2lrPJRxf+MEfmMafN40wepi5WM=",
			"path": "github.com/Azure/go-autorest/logger",
			"revision": "a88c19ef2016e095f0b6c3b451074b4663f53bed",
			"revisionTime": "2018-09-11T16:08:53Z",
			"version": "v10.15.4",
			"versionExact": "v10.15.4"
		},
		{
			"checksumSHA1": "JVAdK/V4SFCsCdpRBd4hTq/Z3h4=",
			"path": "github.com/Azure/go-autorest/version",
			"revision": "a88c19ef2016e095f0b6c3b451074b4663f53bed",
			"revisionTime": "2018-09-11T16:08:53Z",
			"version": "v10.15.4",
			"versionExact": "v10.15.4"
		},
		{
			"checksumSHA1": "b2lrPJRxf+MEfmMafN40wepi5WM=",
			"path": "github.com/Azure/go-autorest/logger",
			"revision": "a35eae345f69bbfbe3b8fa0b1d3fe98f8430b21a",
			"revisionTime": "2018-08-30T19:44:05Z"
		},
		{
			"checksumSHA1": "scpSozMdk4sqSpkbQqupLKUfLiM=",
			"path": "github.com/Azure/go-autorest/version",
			"revision": "a35eae345f69bbfbe3b8fa0b1d3fe98f8430b21a",
			"revisionTime": "2018-08-30T19:44:05Z"
		},
		{
			"checksumSHA1": "jQh1fnoKPKMURvKkpdRjN695nAQ=",
			"path": "github.com/agext/levenshtein",
			"revision": "5f10fee965225ac1eecdc234c09daf5cd9e7f7b6",
			"revisionTime": "2017-02-17T06:30:20Z"
		},
		{
			"checksumSHA1": "FIL83loX9V9APvGQIjJpbxq53F0=",
			"path": "github.com/apparentlymart/go-cidr/cidr",
			"revision": "7e4b007599d4e2076d9a81be723b3912852dda2c",
			"revisionTime": "2017-04-18T07:21:50Z"
		},
		{
			"checksumSHA1": "+2yCNqbcf7VcavAptooQReTGiHY=",
			"path": "github.com/apparentlymart/go-rundeck-api",
			"revision": "f6af74d34d1ef69a511c59173876fc1174c11f0d",
			"revisionTime": "2016-08-26T14:30:32Z"
		},
		{
			"checksumSHA1": "Ffhtm8iHH7l2ynVVOIGJE3eiuLA=",
			"path": "github.com/apparentlymart/go-textseg/textseg",
			"revision": "b836f5c4d331d1945a2fead7188db25432d73b69",
			"revisionTime": "2017-05-31T20:39:52Z"
		},
		{
			"checksumSHA1": "GCTVJ1J/SGZstNZauuLAnTFOhGA=",
			"path": "github.com/armon/go-radix",
			"revision": "1fca145dffbcaa8fe914309b1ec0cfc67500fe61",
			"revisionTime": "2017-07-27T15:54:43Z"
		},
		{
			"checksumSHA1": "fFU9OeM0pKWGL3D+Fa3PmHSjjLg=",
			"path": "github.com/aws/aws-sdk-go/aws",
			"revision": "be4fa13e47938e4801fada8c8ca3d1867ad3dcb3",
			"revisionTime": "2017-06-02T18:54:01Z",
			"version": "v1.8.34",
			"versionExact": "v1.8.34"
		},
		{
			"checksumSHA1": "Y9W+4GimK4Fuxq+vyIskVYFRnX4=",
			"path": "github.com/aws/aws-sdk-go/aws/awserr",
			"revision": "be4fa13e47938e4801fada8c8ca3d1867ad3dcb3",
			"revisionTime": "2017-06-02T18:54:01Z",
			"version": "v1.8.34",
			"versionExact": "v1.8.34"
		},
		{
			"checksumSHA1": "yyYr41HZ1Aq0hWc3J5ijXwYEcac=",
			"path": "github.com/aws/aws-sdk-go/aws/awsutil",
			"revision": "be4fa13e47938e4801fada8c8ca3d1867ad3dcb3",
			"revisionTime": "2017-06-02T18:54:01Z",
			"version": "v1.8.34",
			"versionExact": "v1.8.34"
		},
		{
			"checksumSHA1": "gcA6wFbLBJLLO/6g+AH9QoQQX1U=",
			"path": "github.com/aws/aws-sdk-go/aws/client",
			"revision": "be4fa13e47938e4801fada8c8ca3d1867ad3dcb3",
			"revisionTime": "2017-06-02T18:54:01Z",
			"version": "v1.8.34",
			"versionExact": "v1.8.34"
		},
		{
			"checksumSHA1": "ieAJ+Cvp/PKv1LpUEnUXpc3OI6E=",
			"path": "github.com/aws/aws-sdk-go/aws/client/metadata",
			"revision": "be4fa13e47938e4801fada8c8ca3d1867ad3dcb3",
			"revisionTime": "2017-06-02T18:54:01Z",
			"version": "v1.8.34",
			"versionExact": "v1.8.34"
		},
		{
			"checksumSHA1": "7/8j/q0TWtOgXyvEcv4B2Dhl00o=",
			"path": "github.com/aws/aws-sdk-go/aws/corehandlers",
			"revision": "be4fa13e47938e4801fada8c8ca3d1867ad3dcb3",
			"revisionTime": "2017-06-02T18:54:01Z",
			"version": "v1.8.34",
			"versionExact": "v1.8.34"
		},
		{
			"checksumSHA1": "Y+cPwQL0dZMyqp3wI+KJWmA9KQ8=",
			"path": "github.com/aws/aws-sdk-go/aws/credentials",
			"revision": "be4fa13e47938e4801fada8c8ca3d1867ad3dcb3",
			"revisionTime": "2017-06-02T18:54:01Z",
			"version": "v1.8.34",
			"versionExact": "v1.8.34"
		},
		{
			"checksumSHA1": "u3GOAJLmdvbuNUeUEcZSEAOeL/0=",
			"path": "github.com/aws/aws-sdk-go/aws/credentials/ec2rolecreds",
			"revision": "be4fa13e47938e4801fada8c8ca3d1867ad3dcb3",
			"revisionTime": "2017-06-02T18:54:01Z",
			"version": "v1.8.34",
			"versionExact": "v1.8.34"
		},
		{
			"checksumSHA1": "NUJUTWlc1sV8b7WjfiYc4JZbXl0=",
			"path": "github.com/aws/aws-sdk-go/aws/credentials/endpointcreds",
			"revision": "be4fa13e47938e4801fada8c8ca3d1867ad3dcb3",
			"revisionTime": "2017-06-02T18:54:01Z",
			"version": "v1.8.34",
			"versionExact": "v1.8.34"
		},
		{
			"checksumSHA1": "JEYqmF83O5n5bHkupAzA6STm0no=",
			"path": "github.com/aws/aws-sdk-go/aws/credentials/stscreds",
			"revision": "be4fa13e47938e4801fada8c8ca3d1867ad3dcb3",
			"revisionTime": "2017-06-02T18:54:01Z",
			"version": "v1.8.34",
			"versionExact": "v1.8.34"
		},
		{
			"checksumSHA1": "ZdtYh3ZHSgP/WEIaqwJHTEhpkbs=",
			"path": "github.com/aws/aws-sdk-go/aws/defaults",
			"revision": "be4fa13e47938e4801fada8c8ca3d1867ad3dcb3",
			"revisionTime": "2017-06-02T18:54:01Z",
			"version": "v1.8.34",
			"versionExact": "v1.8.34"
		},
		{
			"checksumSHA1": "/EXbk/z2TWjWc1Hvb4QYs3Wmhb8=",
			"path": "github.com/aws/aws-sdk-go/aws/ec2metadata",
			"revision": "be4fa13e47938e4801fada8c8ca3d1867ad3dcb3",
			"revisionTime": "2017-06-02T18:54:01Z",
			"version": "v1.8.34",
			"versionExact": "v1.8.34"
		},
		{
			"checksumSHA1": "vaHB7ND2ZMMwBwrdT0KJUKT1VaM=",
			"path": "github.com/aws/aws-sdk-go/aws/endpoints",
			"revision": "be4fa13e47938e4801fada8c8ca3d1867ad3dcb3",
			"revisionTime": "2017-06-02T18:54:01Z",
			"version": "v1.8.34",
			"versionExact": "v1.8.34"
		},
		{
			"checksumSHA1": "Utpqcq3J2hqoaKEsjI7kDF9bUkg=",
			"path": "github.com/aws/aws-sdk-go/aws/request",
			"revision": "be4fa13e47938e4801fada8c8ca3d1867ad3dcb3",
			"revisionTime": "2017-06-02T18:54:01Z",
			"version": "v1.8.34",
			"versionExact": "v1.8.34"
		},
		{
			"checksumSHA1": "Y20DEtMtbfE9qTtmoi2NYV1x7aA=",
			"path": "github.com/aws/aws-sdk-go/aws/session",
			"revision": "be4fa13e47938e4801fada8c8ca3d1867ad3dcb3",
			"revisionTime": "2017-06-02T18:54:01Z",
			"version": "v1.8.34",
			"versionExact": "v1.8.34"
		},
		{
			"checksumSHA1": "SvIsunO8D9MEKbetMENA4WRnyeE=",
			"path": "github.com/aws/aws-sdk-go/aws/signer/v4",
			"revision": "be4fa13e47938e4801fada8c8ca3d1867ad3dcb3",
			"revisionTime": "2017-06-02T18:54:01Z",
			"version": "v1.8.34",
			"versionExact": "v1.8.34"
		},
		{
			"checksumSHA1": "04ypv4x12l4q0TksA1zEVsmgpvw=",
			"path": "github.com/aws/aws-sdk-go/internal/shareddefaults",
			"revision": "be4fa13e47938e4801fada8c8ca3d1867ad3dcb3",
			"revisionTime": "2017-06-02T18:54:01Z",
			"version": "v1.8.34",
			"versionExact": "v1.8.34"
		},
		{
			"checksumSHA1": "wk7EyvDaHwb5qqoOP/4d3cV0708=",
			"path": "github.com/aws/aws-sdk-go/private/protocol",
			"revision": "be4fa13e47938e4801fada8c8ca3d1867ad3dcb3",
			"revisionTime": "2017-06-02T18:54:01Z",
			"version": "v1.8.34",
			"versionExact": "v1.8.34"
		},
		{
			"checksumSHA1": "ZqY5RWavBLWTo6j9xqdyBEaNFRk=",
			"path": "github.com/aws/aws-sdk-go/private/protocol/query",
			"revision": "be4fa13e47938e4801fada8c8ca3d1867ad3dcb3",
			"revisionTime": "2017-06-02T18:54:01Z",
			"version": "v1.8.34",
			"versionExact": "v1.8.34"
		},
		{
			"checksumSHA1": "Drt1JfLMa0DQEZLWrnMlTWaIcC8=",
			"path": "github.com/aws/aws-sdk-go/private/protocol/query/queryutil",
			"revision": "be4fa13e47938e4801fada8c8ca3d1867ad3dcb3",
			"revisionTime": "2017-06-02T18:54:01Z",
			"version": "v1.8.34",
			"versionExact": "v1.8.34"
		},
		{
			"checksumSHA1": "VCTh+dEaqqhog5ncy/WTt9+/gFM=",
			"path": "github.com/aws/aws-sdk-go/private/protocol/rest",
			"revision": "be4fa13e47938e4801fada8c8ca3d1867ad3dcb3",
			"revisionTime": "2017-06-02T18:54:01Z",
			"version": "v1.8.34",
			"versionExact": "v1.8.34"
		},
		{
			"checksumSHA1": "ODo+ko8D6unAxZuN1jGzMcN4QCc=",
			"path": "github.com/aws/aws-sdk-go/private/protocol/restxml",
			"revision": "be4fa13e47938e4801fada8c8ca3d1867ad3dcb3",
			"revisionTime": "2017-06-02T18:54:01Z",
			"version": "v1.8.34",
			"versionExact": "v1.8.34"
		},
		{
			"checksumSHA1": "0qYPUga28aQVkxZgBR3Z86AbGUQ=",
			"path": "github.com/aws/aws-sdk-go/private/protocol/xml/xmlutil",
			"revision": "be4fa13e47938e4801fada8c8ca3d1867ad3dcb3",
			"revisionTime": "2017-06-02T18:54:01Z",
			"version": "v1.8.34",
			"versionExact": "v1.8.34"
		},
		{
			"checksumSHA1": "krqUUMDYRN2ohYcumxZl8BTR5EQ=",
			"path": "github.com/aws/aws-sdk-go/service/s3",
			"revision": "be4fa13e47938e4801fada8c8ca3d1867ad3dcb3",
			"revisionTime": "2017-06-02T18:54:01Z",
			"version": "v1.8.34",
			"versionExact": "v1.8.34"
		},
		{
			"checksumSHA1": "VH5y62f+SDyEIqnTibiPtQ687i8=",
			"path": "github.com/aws/aws-sdk-go/service/sts",
			"revision": "be4fa13e47938e4801fada8c8ca3d1867ad3dcb3",
			"revisionTime": "2017-06-02T18:54:01Z",
			"version": "v1.8.34",
			"versionExact": "v1.8.34"
		},
		{
			"checksumSHA1": "nqw2Qn5xUklssHTubS5HDvEL9L4=",
			"path": "github.com/bgentry/go-netrc/netrc",
			"revision": "9fd32a8b3d3d3f9d43c341bfe098430e07609480",
			"revisionTime": "2014-04-22T17:41:19Z"
		},
		{
			"checksumSHA1": "oTmBS67uxM6OXB/+OJUAG9LK4jw=",
			"path": "github.com/bgentry/speakeasy",
			"revision": "4aabc24848ce5fd31929f7d1e4ea74d3709c14cd",
			"revisionTime": "2017-04-17T20:07:03Z"
		},
		{
			"checksumSHA1": "OT4XN9z5k69e2RsMSpwW74B+yk4=",
			"path": "github.com/blang/semver",
			"revision": "2ee87856327ba09384cabd113bc6b5d174e9ec0f",
			"revisionTime": "2017-07-27T06:48:18Z"
		},
		{
			"checksumSHA1": "dvabztWVQX8f6oMLRyv4dLH+TGY=",
			"path": "github.com/davecgh/go-spew/spew",
			"revision": "346938d642f2ec3594ed81d874461961cd0faa76",
			"revisionTime": "2016-10-29T20:57:26Z"
		},
		{
			"checksumSHA1": "yDQQpeUxwqB3C+4opweg6znWJQk=",
			"comment": "v2.4.0-11-gf219341",
			"path": "github.com/dgrijalva/jwt-go",
			"revision": "f0777076321ab64f6efc15a82d9d23b98539b943",
			"revisionTime": "2016-06-17T17:01:58Z"
		},
		{
			"checksumSHA1": "vI06gXltt7k8zik7bOZvG2PmfYo=",
			"path": "github.com/dimchansky/utfbom",
			"revision": "6c6132ff69f0f6c088739067407b5d32c52e1d0f",
			"revisionTime": "2017-03-28T06:13:12Z"
		},
		{
			"checksumSHA1": "BCv50o5pDkoSG3vYKOSai1Z8p3w=",
			"path": "github.com/fsouza/go-dockerclient",
			"revision": "1d4f4ae73768d3ca16a6fb964694f58dc5eba601",
			"revisionTime": "2016-04-27T17:25:47Z",
			"tree": true
		},
		{
			"checksumSHA1": "1K+xrZ1PBez190iGt5OnMtGdih4=",
			"comment": "v1.8.6",
			"path": "github.com/go-ini/ini",
			"revision": "766e555c68dc8bda90d197ee8946c37519c19409",
			"revisionTime": "2017-01-17T13:00:17Z"
		},
		{
			"checksumSHA1": "yqF125xVSkmfLpIVGrLlfE05IUk=",
			"path": "github.com/golang/protobuf/proto",
			"revision": "130e6b02ab059e7b717a096f397c5b60111cae74",
			"revisionTime": "2017-09-20T22:06:47Z"
		},
		{
			"checksumSHA1": "VfkiItDBFFkZluaAMAzJipDXNBY=",
			"path": "github.com/golang/protobuf/ptypes",
			"revision": "130e6b02ab059e7b717a096f397c5b60111cae74",
			"revisionTime": "2017-09-20T22:06:47Z"
		},
		{
			"checksumSHA1": "UB9scpDxeFjQe5tEthuR4zCLRu4=",
			"path": "github.com/golang/protobuf/ptypes/any",
			"revision": "130e6b02ab059e7b717a096f397c5b60111cae74",
			"revisionTime": "2017-09-20T22:06:47Z"
		},
		{
			"checksumSHA1": "hUjAj0dheFVDl84BAnSWj9qy2iY=",
			"path": "github.com/golang/protobuf/ptypes/duration",
			"revision": "130e6b02ab059e7b717a096f397c5b60111cae74",
			"revisionTime": "2017-09-20T22:06:47Z"
		},
		{
			"checksumSHA1": "O2ItP5rmfrgxPufhjJXbFlXuyL8=",
			"path": "github.com/golang/protobuf/ptypes/timestamp",
			"revision": "130e6b02ab059e7b717a096f397c5b60111cae74",
			"revisionTime": "2017-09-20T22:06:47Z"
		},
		{
			"checksumSHA1": "Y80EASFjCaCxHdfPxmN4Wc2n1BM=",
			"path": "github.com/google/uuid",
			"revision": "7e072fc3a7be179aee6d3359e46015aa8c995314",
			"revisionTime": "2017-08-14T14:36:39Z"
		},
		{
			"checksumSHA1": "dVqCmA2mEDIDr8tEXu4gTaK9uPs=",
			"path": "github.com/hashicorp/errwrap",
			"revision": "d6c0cd88035724dd42e0f335ae30161c20575ecc",
			"revisionTime": "2018-07-15T04:49:06Z"
		},
		{
			"checksumSHA1": "b8F628srIitj5p7Y130xc9k0QWs=",
			"path": "github.com/hashicorp/go-cleanhttp",
			"revision": "3573b8b52aa7b37b9358d966a898feb387f62437",
			"revisionTime": "2017-02-11T01:34:15Z"
		},
		{
			"checksumSHA1": "brThpsw/3IsIiU92V6YzqxRjqJU=",
			"path": "github.com/hashicorp/go-getter",
			"revision": "64040d90d4ab861e7e833d689dc76a0f176d8dec",
			"revisionTime": "2018-02-26T18:37:29Z"
		},
		{
			"checksumSHA1": "9J+kDr29yDrwsdu2ULzewmqGjpA=",
			"path": "github.com/hashicorp/go-getter/helper/url",
			"revision": "c3d66e76678dce180a7b452653472f949aedfbcd",
			"revisionTime": "2017-02-07T21:55:32Z"
		},
		{
			"checksumSHA1": "0OUXdKhaE6TzpHevY0VFlAA5YJ8=",
			"path": "github.com/hashicorp/go-hclog",
			"revision": "8105cc0a3736cc153a2025f5d0d91b80045fc9ff",
			"revisionTime": "2017-09-03T16:32:58Z"
		},
		{
			"checksumSHA1": "lrSl49G23l6NhfilxPM0XFs5rZo=",
			"path": "github.com/hashicorp/go-multierror",
			"revision": "d30f09973e19c1dfcd120b2d9c4f168e68d6b5d5"
		},
		{
			"checksumSHA1": "R6me0jVmcT/OPo80Fe0qo5fRwHc=",
			"path": "github.com/hashicorp/go-plugin",
			"revision": "a5174f84d7f8ff00fb07ab4ef1f380d32eee0e63",
			"revisionTime": "2017-08-16T15:18:19Z"
		},
		{
			"checksumSHA1": "85XUnluYJL7F55ptcwdmN8eSOsk=",
			"path": "github.com/hashicorp/go-uuid",
			"revision": "36289988d83ca270bc07c234c36f364b0dd9c9a7"
		},
		{
			"checksumSHA1": "EcZfls6vcqjasWV/nBlu+C+EFmc=",
			"path": "github.com/hashicorp/go-version",
			"revision": "e96d3840402619007766590ecea8dd7af1292276",
			"revisionTime": "2016-10-31T18:26:05Z"
		},
		{
			"checksumSHA1": "o3XZZdOnSnwQSpYw215QV75ZDeI=",
			"path": "github.com/hashicorp/hcl",
			"revision": "a4b07c25de5ff55ad3b8936cea69a79a3d95a855",
			"revisionTime": "2017-05-04T19:02:34Z"
		},
		{
			"checksumSHA1": "XQmjDva9JCGGkIecOgwtBEMCJhU=",
			"path": "github.com/hashicorp/hcl/hcl/ast",
			"revision": "a4b07c25de5ff55ad3b8936cea69a79a3d95a855",
			"revisionTime": "2017-05-04T19:02:34Z"
		},
		{
			"checksumSHA1": "teokXoyRXEJ0vZHOWBD11l5YFNI=",
			"path": "github.com/hashicorp/hcl/hcl/parser",
			"revision": "a4b07c25de5ff55ad3b8936cea69a79a3d95a855",
			"revisionTime": "2017-05-04T19:02:34Z"
		},
		{
			"checksumSHA1": "z6wdP4mRw4GVjShkNHDaOWkbxS0=",
			"path": "github.com/hashicorp/hcl/hcl/scanner",
			"revision": "a4b07c25de5ff55ad3b8936cea69a79a3d95a855",
			"revisionTime": "2017-05-04T19:02:34Z"
		},
		{
			"checksumSHA1": "oS3SCN9Wd6D8/LG0Yx1fu84a7gI=",
			"path": "github.com/hashicorp/hcl/hcl/strconv",
			"revision": "a4b07c25de5ff55ad3b8936cea69a79a3d95a855",
			"revisionTime": "2017-05-04T19:02:34Z"
		},
		{
			"checksumSHA1": "c6yprzj06ASwCo18TtbbNNBHljA=",
			"path": "github.com/hashicorp/hcl/hcl/token",
			"revision": "a4b07c25de5ff55ad3b8936cea69a79a3d95a855",
			"revisionTime": "2017-05-04T19:02:34Z"
		},
		{
			"checksumSHA1": "PwlfXt7mFS8UYzWxOK5DOq0yxS0=",
			"path": "github.com/hashicorp/hcl/json/parser",
			"revision": "a4b07c25de5ff55ad3b8936cea69a79a3d95a855",
			"revisionTime": "2017-05-04T19:02:34Z"
		},
		{
			"checksumSHA1": "YdvFsNOMSWMLnY6fcliWQa0O5Fw=",
			"path": "github.com/hashicorp/hcl/json/scanner",
			"revision": "a4b07c25de5ff55ad3b8936cea69a79a3d95a855",
			"revisionTime": "2017-05-04T19:02:34Z"
		},
		{
			"checksumSHA1": "fNlXQCQEnb+B3k5UDL/r15xtSJY=",
			"path": "github.com/hashicorp/hcl/json/token",
			"revision": "a4b07c25de5ff55ad3b8936cea69a79a3d95a855",
			"revisionTime": "2017-05-04T19:02:34Z"
		},
		{
			"checksumSHA1": "BRJaQcKriVKEirVC7YxBxPufQF0=",
			"path": "github.com/hashicorp/hcl2/gohcl",
			"revision": "998a3053e207853cf21b90e451772fbecfd1d1bc",
			"revisionTime": "2018-02-27T15:54:56Z"
		},
		{
			"checksumSHA1": "8WGegGBHF0jpEtTECIYLhyKDlV4=",
			"path": "github.com/hashicorp/hcl2/hcl",
			"revision": "998a3053e207853cf21b90e451772fbecfd1d1bc",
			"revisionTime": "2018-02-27T15:54:56Z"
		},
		{
			"checksumSHA1": "DBtGa0Ki9o5LM9VbvN3C6ca30uk=",
			"path": "github.com/hashicorp/hcl2/hcl/hclsyntax",
			"revision": "998a3053e207853cf21b90e451772fbecfd1d1bc",
			"revisionTime": "2018-02-27T15:54:56Z"
		},
		{
			"checksumSHA1": "rO5UMfg6RZZmFT+cVY6enj+Z6FQ=",
			"path": "github.com/hashicorp/hcl2/hcl/json",
			"revision": "998a3053e207853cf21b90e451772fbecfd1d1bc",
			"revisionTime": "2018-02-27T15:54:56Z"
		},
		{
			"checksumSHA1": "672O/GQ9z+OFsG3eHLKq1yg3ZGM=",
			"path": "github.com/hashicorp/hcl2/hcldec",
			"revision": "998a3053e207853cf21b90e451772fbecfd1d1bc",
			"revisionTime": "2018-02-27T15:54:56Z"
		},
		{
			"checksumSHA1": "IzmftuG99BqNhbFGhxZaGwtiMtM=",
			"path": "github.com/hashicorp/hcl2/hclparse",
			"revision": "998a3053e207853cf21b90e451772fbecfd1d1bc",
			"revisionTime": "2018-02-27T15:54:56Z"
		},
		{
			"checksumSHA1": "M09yxoBoCEtG7EcHR8aEWLzMMJc=",
			"path": "github.com/hashicorp/hil",
			"revision": "fac2259da677551de1fb92b844c4d020a38d8468",
			"revisionTime": "2017-05-12T21:33:05Z"
		},
		{
			"checksumSHA1": "0S0KeBcfqVFYBPeZkuJ4fhQ5mCA=",
			"path": "github.com/hashicorp/hil/ast",
			"revision": "fac2259da677551de1fb92b844c4d020a38d8468",
			"revisionTime": "2017-05-12T21:33:05Z"
		},
		{
			"checksumSHA1": "P5PZ3k7SmqWmxgJ8Q0gLzeNpGhE=",
			"path": "github.com/hashicorp/hil/parser",
			"revision": "fac2259da677551de1fb92b844c4d020a38d8468",
			"revisionTime": "2017-05-12T21:33:05Z"
		},
		{
			"checksumSHA1": "DC1k5kOua4oFqmo+JRt0YzfP44o=",
			"path": "github.com/hashicorp/hil/scanner",
			"revision": "fac2259da677551de1fb92b844c4d020a38d8468",
			"revisionTime": "2017-05-12T21:33:05Z"
		},
		{
			"checksumSHA1": "vt+P9D2yWDO3gdvdgCzwqunlhxU=",
			"path": "github.com/hashicorp/logutils",
			"revision": "0dc08b1671f34c4250ce212759ebd880f743d883",
			"revisionTime": "2015-06-09T07:04:31Z"
		},
		{
			"checksumSHA1": "D2qVXjDywJu6wLj/4NCTsFnRrvw=",
			"path": "github.com/hashicorp/terraform/config",
			"revision": "3802b14260603f90c7a1faf55994dcc8933e2069",
			"revisionTime": "2018-01-31T20:48:39Z",
			"version": "=v0.11.3",
			"versionExact": "v0.11.3"
		},
		{
			"checksumSHA1": "WzQP2WfiCYlaALKZVqEFsxZsG1o=",
			"path": "github.com/hashicorp/terraform/config/configschema",
			"revision": "3802b14260603f90c7a1faf55994dcc8933e2069",
			"revisionTime": "2018-01-31T20:48:39Z",
			"version": "=v0.11.3",
			"versionExact": "v0.11.3"
		},
		{
			"checksumSHA1": "3V7300kyZF+AGy/cOKV0+P6M3LY=",
			"path": "github.com/hashicorp/terraform/config/hcl2shim",
			"revision": "3802b14260603f90c7a1faf55994dcc8933e2069",
			"revisionTime": "2018-01-31T20:48:39Z",
			"version": "=v0.11.3",
			"versionExact": "v0.11.3"
		},
		{
			"checksumSHA1": "7+cYlhS0+Z/xYUzYQft8Wibs1GA=",
			"path": "github.com/hashicorp/terraform/config/module",
			"revision": "3802b14260603f90c7a1faf55994dcc8933e2069",
			"revisionTime": "2018-01-31T20:48:39Z",
			"version": "=v0.11.3",
			"versionExact": "v0.11.3"
		},
		{
			"checksumSHA1": "mPbjVPD2enEey45bP4M83W2AxlY=",
			"path": "github.com/hashicorp/terraform/dag",
			"revision": "3802b14260603f90c7a1faf55994dcc8933e2069",
			"revisionTime": "2018-01-31T20:48:39Z",
			"version": "=v0.11.3",
			"versionExact": "v0.11.3"
		},
		{
			"checksumSHA1": "P8gNPDuOzmiK4Lz9xG7OBy4Rlm8=",
			"path": "github.com/hashicorp/terraform/flatmap",
			"revision": "3802b14260603f90c7a1faf55994dcc8933e2069",
			"revisionTime": "2018-01-31T20:48:39Z",
			"version": "=v0.11.3",
			"versionExact": "v0.11.3"
		},
		{
			"checksumSHA1": "zx5DLo5aV0xDqxGTzSibXg7HHAA=",
			"path": "github.com/hashicorp/terraform/helper/acctest",
			"revision": "3802b14260603f90c7a1faf55994dcc8933e2069",
			"revisionTime": "2018-01-31T20:48:39Z",
			"version": "=v0.11.3",
			"versionExact": "v0.11.3"
		},
		{
			"checksumSHA1": "uT6Q9RdSRAkDjyUgQlJ2XKJRab4=",
			"path": "github.com/hashicorp/terraform/helper/config",
			"revision": "3802b14260603f90c7a1faf55994dcc8933e2069",
			"revisionTime": "2018-01-31T20:48:39Z",
			"version": "=v0.11.3",
			"versionExact": "v0.11.3"
		},
		{
			"checksumSHA1": "KNvbU1r5jv0CBeQLnEtDoL3dRtc=",
			"path": "github.com/hashicorp/terraform/helper/hashcode",
			"revision": "3802b14260603f90c7a1faf55994dcc8933e2069",
			"revisionTime": "2018-01-31T20:48:39Z",
			"version": "=v0.11.3",
			"versionExact": "v0.11.3"
		},
		{
			"checksumSHA1": "B267stWNQd0/pBTXHfI/tJsxzfc=",
			"path": "github.com/hashicorp/terraform/helper/hilmapstructure",
			"revision": "3802b14260603f90c7a1faf55994dcc8933e2069",
			"revisionTime": "2018-01-31T20:48:39Z",
			"version": "=v0.11.3",
			"versionExact": "v0.11.3"
		},
		{
			"checksumSHA1": "BAXV9ruAyno3aFgwYI2/wWzB2Gc=",
			"path": "github.com/hashicorp/terraform/helper/logging",
			"revision": "3802b14260603f90c7a1faf55994dcc8933e2069",
			"revisionTime": "2018-01-31T20:48:39Z",
			"version": "=v0.11.3",
			"versionExact": "v0.11.3"
		},
		{
			"checksumSHA1": "twkFd4x71kBnDfrdqO5nhs8dMOY=",
			"path": "github.com/hashicorp/terraform/helper/mutexkv",
			"revision": "3802b14260603f90c7a1faf55994dcc8933e2069",
			"revisionTime": "2018-01-31T20:48:39Z",
			"version": "=v0.11.3",
			"versionExact": "v0.11.3"
		},
		{
			"checksumSHA1": "9d4zouxtH24HFa6RuUdq7lG3tgQ=",
			"path": "github.com/hashicorp/terraform/helper/resource",
			"revision": "3802b14260603f90c7a1faf55994dcc8933e2069",
			"revisionTime": "2018-01-31T20:48:39Z",
			"version": "=v0.11.3",
			"versionExact": "v0.11.3"
		},
		{
			"checksumSHA1": "Hnaw+m7E6HQ+me3G/p6pMLU7SXk=",
			"path": "github.com/hashicorp/terraform/helper/schema",
			"revision": "3802b14260603f90c7a1faf55994dcc8933e2069",
			"revisionTime": "2018-01-31T20:48:39Z",
			"version": "=v0.11.3",
			"versionExact": "v0.11.3"
		},
		{
			"checksumSHA1": "Fzbv+N7hFXOtrR6E7ZcHT3jEE9s=",
			"path": "github.com/hashicorp/terraform/helper/structure",
			"revision": "3802b14260603f90c7a1faf55994dcc8933e2069",
			"revisionTime": "2018-01-31T20:48:39Z",
			"version": "=v0.11.3",
			"versionExact": "v0.11.3"
		},
		{
			"checksumSHA1": "6O4zxgqAD+QZm6plsIfl4MH310Q=",
			"path": "github.com/hashicorp/terraform/helper/validation",
			"revision": "3802b14260603f90c7a1faf55994dcc8933e2069",
			"revisionTime": "2018-01-31T20:48:39Z",
			"version": "=v0.11.3",
			"versionExact": "v0.11.3"
		},
		{
			"checksumSHA1": "yFWmdS6yEJZpRJzUqd/mULqCYGk=",
			"path": "github.com/hashicorp/terraform/moduledeps",
			"revision": "3802b14260603f90c7a1faf55994dcc8933e2069",
			"revisionTime": "2018-01-31T20:48:39Z",
			"version": "=v0.11.3",
			"versionExact": "v0.11.3"
		},
		{
			"checksumSHA1": "DqaoG++NXRCfvH/OloneLWrM+3k=",
			"path": "github.com/hashicorp/terraform/plugin",
			"revision": "3802b14260603f90c7a1faf55994dcc8933e2069",
			"revisionTime": "2018-01-31T20:48:39Z",
			"version": "=v0.11.3",
			"versionExact": "v0.11.3"
		},
		{
			"checksumSHA1": "zSwwe4v/eJEBO1m1fLIeroxRbxE=",
			"path": "github.com/hashicorp/terraform/plugin/discovery",
			"revision": "3802b14260603f90c7a1faf55994dcc8933e2069",
			"revisionTime": "2018-01-31T20:48:39Z",
			"version": "=v0.11.3",
			"versionExact": "v0.11.3"
		},
		{
			"checksumSHA1": "R6kmKI5Yetjs3Jwp1NjsetpUzJQ=",
			"path": "github.com/hashicorp/terraform/registry",
			"revision": "dc8036636ae76c7a7d1a7bd4e0ee09686a216a3b",
			"revisionTime": "2018-02-27T16:38:55Z"
		},
		{
			"checksumSHA1": "cR87P4V5aiEfvF+1qoBi2JQyQS4=",
			"path": "github.com/hashicorp/terraform/registry/regsrc",
			"revision": "3802b14260603f90c7a1faf55994dcc8933e2069",
			"revisionTime": "2018-01-31T20:48:39Z",
			"version": "=v0.11.3",
			"versionExact": "v0.11.3"
		},
		{
			"checksumSHA1": "y9IXgIJQq9XNy1zIYUV2Kc0KsnA=",
			"path": "github.com/hashicorp/terraform/registry/response",
			"revision": "3802b14260603f90c7a1faf55994dcc8933e2069",
			"revisionTime": "2018-01-31T20:48:39Z",
			"version": "=v0.11.3",
			"versionExact": "v0.11.3"
		},
		{
			"checksumSHA1": "VXlzRRDVOqeMvnnrbUcR9H64OA4=",
			"path": "github.com/hashicorp/terraform/svchost",
			"revision": "3802b14260603f90c7a1faf55994dcc8933e2069",
			"revisionTime": "2018-01-31T20:48:39Z",
			"version": "=v0.11.3",
			"versionExact": "v0.11.3"
		},
		{
			"checksumSHA1": "GzcKNlFL0N77JVjU8qbltXE4R3k=",
			"path": "github.com/hashicorp/terraform/svchost/auth",
			"revision": "3802b14260603f90c7a1faf55994dcc8933e2069",
			"revisionTime": "2018-01-31T20:48:39Z",
			"version": "=v0.11.3",
			"versionExact": "v0.11.3"
		},
		{
			"checksumSHA1": "Y4t8+iBORq8ll8t6tmwUozq3FGk=",
			"path": "github.com/hashicorp/terraform/svchost/disco",
			"revision": "3802b14260603f90c7a1faf55994dcc8933e2069",
			"revisionTime": "2018-01-31T20:48:39Z",
			"version": "=v0.11.3",
			"versionExact": "v0.11.3"
		},
		{
			"checksumSHA1": "4iyhUJFJqtCont3sddyqSD3DFWg=",
			"path": "github.com/hashicorp/terraform/terraform",
			"revision": "3802b14260603f90c7a1faf55994dcc8933e2069",
			"revisionTime": "2018-01-31T20:48:39Z",
			"version": "=v0.11.3",
			"versionExact": "v0.11.3"
		},
		{
			"checksumSHA1": "+K+oz9mMTmQMxIA3KVkGRfjvm9I=",
			"path": "github.com/hashicorp/terraform/tfdiags",
			"revision": "3802b14260603f90c7a1faf55994dcc8933e2069",
			"revisionTime": "2018-01-31T20:48:39Z",
			"version": "=v0.11.3",
			"versionExact": "v0.11.3"
		},
		{
			"checksumSHA1": "R43En+SNnXiSxTUecrW58Ohprmc=",
			"path": "github.com/hashicorp/terraform/version",
			"revision": "3802b14260603f90c7a1faf55994dcc8933e2069",
			"revisionTime": "2018-01-31T20:48:39Z",
			"version": "=v0.11.3",
			"versionExact": "v0.11.3"
		},
		{
			"checksumSHA1": "ZhK6IO2XN81Y+3RAjTcVm1Ic7oU=",
			"path": "github.com/hashicorp/yamux",
			"revision": "d1caa6c97c9fc1cc9e83bbe34d0603f9ff0ce8bd",
			"revisionTime": "2016-07-20T23:31:40Z"
		},
		{
			"checksumSHA1": "0ZrwvB6KoGPj2PoDNSEJwxQ6Mog=",
			"comment": "0.2.2-2-gc01cf91",
			"path": "github.com/jmespath/go-jmespath",
			"revision": "bd40a432e4c76585ef6b72d3fd96fb9b6dc7b68d",
			"revisionTime": "2016-08-03T19:07:31Z"
		},
		{
			"checksumSHA1": "T9E+5mKBQ/BX4wlNxgaPfetxdeI=",
			"path": "github.com/marstr/guid",
			"revision": "8bdf7d1a087ccc975cf37dd6507da50698fd19ca",
			"revisionTime": "2017-04-27T23:51:15Z"
		},
		{
			"checksumSHA1": "y/A5iuvwjytQE2CqVuphQRXR2nI=",
			"path": "github.com/mattn/go-isatty",
			"revision": "a5cdd64afdee435007ee3e9f6ed4684af949d568",
			"revisionTime": "2017-09-25T05:49:04Z"
		},
		{
			"checksumSHA1": "UIqCj7qI0hhIMpAhS9YYqs2jD48=",
			"path": "github.com/mitchellh/cli",
			"revision": "65fcae5817c8600da98ada9d7edf26dd1a84837b",
			"revisionTime": "2017-09-08T18:10:43Z"
		},
		{
			"checksumSHA1": "guxbLo8KHHBeM0rzou4OTzzpDNs=",
			"path": "github.com/mitchellh/copystructure",
			"revision": "5af94aef99f597e6a9e1f6ac6be6ce0f3c96b49d",
			"revisionTime": "2016-10-13T19:53:42Z"
		},
		{
			"checksumSHA1": "Li0PaRmaVBdibS/zs8myzc07L6o=",
			"path": "github.com/mitchellh/go-homedir",
			"revision": "58046073cbffe2f25d425fe1331102f55cf719de",
			"revisionTime": "2018-08-01T23:32:06Z"
		},
		{
			"checksumSHA1": "6TBW88DSxRHf4WvOC9K5ilBZx/8=",
			"path": "github.com/mitchellh/go-testing-interface",
			"revision": "9a441910b16872f7b8283682619b3761a9aa2222",
			"revisionTime": "2017-07-30T05:09:07Z"
		},
		{
			"checksumSHA1": "L3leymg2RT8hFl5uL+5KP/LpBkg=",
			"path": "github.com/mitchellh/go-wordwrap",
			"revision": "ad45545899c7b13c020ea92b2072220eefad42b8",
			"revisionTime": "2015-03-14T17:03:34Z"
		},
		{
			"checksumSHA1": "xyoJKalfQwTUN1qzZGQKWYAwl0A=",
			"path": "github.com/mitchellh/hashstructure",
			"revision": "6b17d669fac5e2f71c16658d781ec3fdd3802b69"
		},
		{
			"checksumSHA1": "MlX15lJuV8DYARX5RJY8rqrSEWQ=",
			"path": "github.com/mitchellh/mapstructure",
			"revision": "53818660ed4955e899c0bcafa97299a388bd7c8e",
			"revisionTime": "2017-03-07T20:11:23Z"
		},
		{
			"checksumSHA1": "vBpuqNfSTZcAR/0tP8tNYacySGs=",
			"path": "github.com/mitchellh/reflectwalk",
			"revision": "92573fe8d000a145bfebc03a16bc22b34945867f",
			"revisionTime": "2016-10-03T17:45:16Z"
		},
		{
			"checksumSHA1": "rTNABfFJ9wtLQRH8uYNkEZGQOrY=",
			"path": "github.com/posener/complete",
			"revision": "88e59760adaddb8276c9b15511302890690e2dae",
			"revisionTime": "2017-09-08T12:52:45Z"
		},
		{
			"checksumSHA1": "NB7uVS0/BJDmNu68vPAlbrq4TME=",
			"path": "github.com/posener/complete/cmd",
			"revision": "88e59760adaddb8276c9b15511302890690e2dae",
			"revisionTime": "2017-09-08T12:52:45Z"
		},
		{
			"checksumSHA1": "Hwojin3GxRyKwPAiz5r7UszqkPc=",
			"path": "github.com/posener/complete/cmd/install",
			"revision": "88e59760adaddb8276c9b15511302890690e2dae",
			"revisionTime": "2017-09-08T12:52:45Z"
		},
		{
			"checksumSHA1": "DMo94FwJAm9ZCYCiYdJU2+bh4no=",
			"path": "github.com/posener/complete/match",
			"revision": "88e59760adaddb8276c9b15511302890690e2dae",
			"revisionTime": "2017-09-08T12:52:45Z"
		},
		{
			"checksumSHA1": "zmC8/3V4ls53DJlNTKDZwPSC/dA=",
			"path": "github.com/satori/go.uuid",
			"revision": "b061729afc07e77a8aa4fad0a2fd840958f1942a",
			"revisionTime": "2016-09-27T10:08:44Z"
		},
		{
			"checksumSHA1": "iqUXcP3VA+G1/gVLRpQpBUt/BuA=",
			"path": "github.com/satori/uuid",
			"revision": "b061729afc07e77a8aa4fad0a2fd840958f1942a",
			"revisionTime": "2016-09-27T10:08:44Z"
		},
		{
			"checksumSHA1": "qgMa75aMGbkFY0jIqqqgVnCUoNA=",
			"path": "github.com/ulikunitz/xz",
			"revision": "0c6b41e72360850ca4f98dc341fd999726ea007f",
			"revisionTime": "2017-06-05T21:53:11Z"
		},
		{
			"checksumSHA1": "vjnTkzNrMs5Xj6so/fq0mQ6dT1c=",
			"path": "github.com/ulikunitz/xz/internal/hash",
			"revision": "0c6b41e72360850ca4f98dc341fd999726ea007f",
			"revisionTime": "2017-06-05T21:53:11Z"
		},
		{
			"checksumSHA1": "m0pm57ASBK/CTdmC0ppRHO17mBs=",
			"path": "github.com/ulikunitz/xz/internal/xlog",
			"revision": "0c6b41e72360850ca4f98dc341fd999726ea007f",
			"revisionTime": "2017-06-05T21:53:11Z"
		},
		{
			"checksumSHA1": "2vZw6zc8xuNlyVz2QKvdlNSZQ1U=",
			"path": "github.com/ulikunitz/xz/lzma",
			"revision": "0c6b41e72360850ca4f98dc341fd999726ea007f",
			"revisionTime": "2017-06-05T21:53:11Z"
		},
		{
			"checksumSHA1": "LUk2yLGjAYyMRDhFHxfMCee4u70=",
			"path": "github.com/zclconf/go-cty/cty",
			"revision": "7166230c635fa24bbe613c5a53e75ad15c42c059",
			"revisionTime": "2018-02-27T16:32:37Z"
		},
		{
			"checksumSHA1": "gDpi8g5VxCRM3JKm/kaYlGdFUdQ=",
			"path": "github.com/zclconf/go-cty/cty/convert",
			"revision": "7166230c635fa24bbe613c5a53e75ad15c42c059",
			"revisionTime": "2018-02-27T16:32:37Z"
		},
		{
			"checksumSHA1": "TU21yqpRZdbEbH8pp4I5YsQa00E=",
			"path": "github.com/zclconf/go-cty/cty/function",
			"revision": "7166230c635fa24bbe613c5a53e75ad15c42c059",
			"revisionTime": "2018-02-27T16:32:37Z"
		},
		{
			"checksumSHA1": "4R+DQqBew6i9a4lYiLZW1OXVwTI=",
			"path": "github.com/zclconf/go-cty/cty/function/stdlib",
			"revision": "7166230c635fa24bbe613c5a53e75ad15c42c059",
			"revisionTime": "2018-02-27T16:32:37Z"
		},
		{
			"checksumSHA1": "tmCzwfNXOEB1sSO7TKVzilb2vjA=",
			"path": "github.com/zclconf/go-cty/cty/gocty",
			"revision": "7166230c635fa24bbe613c5a53e75ad15c42c059",
			"revisionTime": "2018-02-27T16:32:37Z"
		},
		{
			"checksumSHA1": "1ApmO+Q33+Oem/3f6BU6sztJWNc=",
			"path": "github.com/zclconf/go-cty/cty/json",
			"revision": "7166230c635fa24bbe613c5a53e75ad15c42c059",
			"revisionTime": "2018-02-27T16:32:37Z"
		},
		{
			"checksumSHA1": "y5Sk+n6SOspFj8mlyb8swr4DMIs=",
			"path": "github.com/zclconf/go-cty/cty/set",
			"revision": "7166230c635fa24bbe613c5a53e75ad15c42c059",
			"revisionTime": "2018-02-27T16:32:37Z"
		},
		{
			"checksumSHA1": "vE43s37+4CJ2CDU6TlOUOYE0K9c=",
			"path": "golang.org/x/crypto/bcrypt",
			"revision": "9477e0b78b9ac3d0b03822fd95422e2fe07627cd",
			"revisionTime": "2016-10-31T15:37:30Z"
		},
		{
			"checksumSHA1": "JsJdKXhz87gWenMwBeejTOeNE7k=",
			"path": "golang.org/x/crypto/blowfish",
			"revision": "9477e0b78b9ac3d0b03822fd95422e2fe07627cd",
			"revisionTime": "2016-10-31T15:37:30Z"
		},
		{
			"checksumSHA1": "TT1rac6kpQp2vz24m5yDGUNQ/QQ=",
			"path": "golang.org/x/crypto/cast5",
			"revision": "b176d7def5d71bdd214203491f89843ed217f420",
			"revisionTime": "2017-07-23T04:49:35Z"
		},
		{
			"checksumSHA1": "C1KKOxFoW7/W/NFNpiXK+boguNo=",
			"path": "golang.org/x/crypto/curve25519",
			"revision": "453249f01cfeb54c3d549ddb75ff152ca243f9d8",
			"revisionTime": "2017-02-08T20:51:15Z"
		},
		{
			"checksumSHA1": "wGb//LjBPNxYHqk+dcLo7BjPXK8=",
			"path": "golang.org/x/crypto/ed25519",
			"revision": "b8a2a83acfe6e6770b75de42d5ff4c67596675c0",
			"revisionTime": "2017-01-13T19:21:00Z"
		},
		{
			"checksumSHA1": "LXFcVx8I587SnWmKycSDEq9yvK8=",
			"path": "golang.org/x/crypto/ed25519/internal/edwards25519",
			"revision": "b8a2a83acfe6e6770b75de42d5ff4c67596675c0",
			"revisionTime": "2017-01-13T19:21:00Z"
		},
		{
			"checksumSHA1": "IIhFTrLlmlc6lEFSitqi4aw2lw0=",
			"path": "golang.org/x/crypto/openpgp",
			"revision": "b176d7def5d71bdd214203491f89843ed217f420",
			"revisionTime": "2017-07-23T04:49:35Z"
		},
		{
			"checksumSHA1": "olOKkhrdkYQHZ0lf1orrFQPQrv4=",
			"path": "golang.org/x/crypto/openpgp/armor",
			"revision": "b176d7def5d71bdd214203491f89843ed217f420",
			"revisionTime": "2017-07-23T04:49:35Z"
		},
		{
			"checksumSHA1": "eo/KtdjieJQXH7Qy+faXFcF70ME=",
			"path": "golang.org/x/crypto/openpgp/elgamal",
			"revision": "b176d7def5d71bdd214203491f89843ed217f420",
			"revisionTime": "2017-07-23T04:49:35Z"
		},
		{
			"checksumSHA1": "rlxVSaGgqdAgwblsErxTxIfuGfg=",
			"path": "golang.org/x/crypto/openpgp/errors",
			"revision": "b176d7def5d71bdd214203491f89843ed217f420",
			"revisionTime": "2017-07-23T04:49:35Z"
		},
		{
			"checksumSHA1": "Pq88+Dgh04UdXWZN6P+bLgYnbRc=",
			"path": "golang.org/x/crypto/openpgp/packet",
			"revision": "b176d7def5d71bdd214203491f89843ed217f420",
			"revisionTime": "2017-07-23T04:49:35Z"
		},
		{
			"checksumSHA1": "s2qT4UwvzBSkzXuiuMkowif1Olw=",
			"path": "golang.org/x/crypto/openpgp/s2k",
			"revision": "b176d7def5d71bdd214203491f89843ed217f420",
			"revisionTime": "2017-07-23T04:49:35Z"
		},
		{
			"checksumSHA1": "fsrFs762jlaILyqqQImS1GfvIvw=",
			"path": "golang.org/x/crypto/ssh",
			"revision": "453249f01cfeb54c3d549ddb75ff152ca243f9d8",
			"revisionTime": "2017-02-08T20:51:15Z"
		},
		{
			"checksumSHA1": "dr5+PfIRzXeN+l1VG+s0lea9qz8=",
			"path": "golang.org/x/net/context",
			"revision": "0a9397675ba34b2845f758fe3cd68828369c6517",
			"revisionTime": "2017-07-19T03:24:12Z"
		},
		{
			"checksumSHA1": "vqc3a+oTUGX8PmD0TS+qQ7gmN8I=",
			"path": "golang.org/x/net/html",
			"revision": "1c05540f6879653db88113bc4a2b70aec4bd491f",
			"revisionTime": "2017-08-04T00:04:37Z"
		},
		{
			"checksumSHA1": "z79z5msRzgU48FCZxSuxfU8b4rs=",
			"path": "golang.org/x/net/html/atom",
			"revision": "1c05540f6879653db88113bc4a2b70aec4bd491f",
			"revisionTime": "2017-08-04T00:04:37Z"
		},
		{
			"checksumSHA1": "cY4u3LCdJxKaS2GbftZjfrOSnNE=",
			"path": "golang.org/x/net/http2",
			"revision": "0a9397675ba34b2845f758fe3cd68828369c6517",
			"revisionTime": "2017-07-19T03:24:12Z"
		},
		{
			"checksumSHA1": "ezWhc7n/FtqkLDQKeU2JbW+80tE=",
			"path": "golang.org/x/net/http2/hpack",
			"revision": "0a9397675ba34b2845f758fe3cd68828369c6517",
			"revisionTime": "2017-07-19T03:24:12Z"
		},
		{
			"checksumSHA1": "1osdKBIU5mNqyQqiGmnutoTzdJA=",
			"path": "golang.org/x/net/idna",
			"revision": "0a9397675ba34b2845f758fe3cd68828369c6517",
			"revisionTime": "2017-07-19T03:24:12Z"
		},
		{
			"checksumSHA1": "UxahDzW2v4mf/+aFxruuupaoIwo=",
			"path": "golang.org/x/net/internal/timeseries",
			"revision": "0a9397675ba34b2845f758fe3cd68828369c6517",
			"revisionTime": "2017-07-19T03:24:12Z"
		},
		{
			"checksumSHA1": "3xyuaSNmClqG4YWC7g0isQIbUTc=",
			"path": "golang.org/x/net/lex/httplex",
			"revision": "0a9397675ba34b2845f758fe3cd68828369c6517",
			"revisionTime": "2017-07-19T03:24:12Z"
		},
		{
			"checksumSHA1": "u/r66lwYfgg682u5hZG7/E7+VCY=",
			"path": "golang.org/x/net/trace",
			"revision": "0a9397675ba34b2845f758fe3cd68828369c6517",
			"revisionTime": "2017-07-19T03:24:12Z"
		},
		{
			"checksumSHA1": "tY+5thYxjKDUQyQXYcBqogmMS5U=",
			"path": "golang.org/x/sys/unix",
			"revision": "314a259e304ff91bd6985da2a7149bbf91237993",
			"revisionTime": "2017-07-19T03:44:26Z"
		},
		{
			"checksumSHA1": "JGxWXCzR7rwOsuQCK1UGd6yuS90=",
			"path": "golang.org/x/text/collate/build",
			"revision": "1cbadb444a806fd9430d14ad08967ed91da4fa0a",
			"revisionTime": "2017-09-13T19:45:57Z"
		},
		{
			"checksumSHA1": "45fiqnr0oU2bicWWAWz0lGWg4eU=",
			"path": "golang.org/x/text/internal/colltab",
			"revision": "1cbadb444a806fd9430d14ad08967ed91da4fa0a",
			"revisionTime": "2017-09-13T19:45:57Z"
		},
		{
			"checksumSHA1": "hyNCcTwMQnV6/MK8uUW9E5H0J0M=",
			"path": "golang.org/x/text/internal/tag",
			"revision": "6e3c4e7365ddcc329f090f96e4348398f6310088",
			"revisionTime": "2018-08-07T15:59:08Z"
		},
		{
			"checksumSHA1": "YsHNCKLl/81IAeBJUjHE4uqAPLM=",
			"path": "golang.org/x/text/language",
			"revision": "1cbadb444a806fd9430d14ad08967ed91da4fa0a",
			"revisionTime": "2017-09-13T19:45:57Z"
		},
		{
			"checksumSHA1": "tltivJ/uj/lqLk05IqGfCv2F/E8=",
			"path": "golang.org/x/text/secure/bidirule",
			"revision": "1cbadb444a806fd9430d14ad08967ed91da4fa0a",
			"revisionTime": "2017-09-13T19:45:57Z"
		},
		{
			"checksumSHA1": "ziMb9+ANGRJSSIuxYdRbA+cDRBQ=",
			"path": "golang.org/x/text/transform",
			"revision": "1cbadb444a806fd9430d14ad08967ed91da4fa0a",
			"revisionTime": "2017-09-13T19:45:57Z"
		},
		{
			"checksumSHA1": "tk+lpF2CDV7e5RwwRY5ZTCGrd9o=",
			"path": "golang.org/x/text/unicode/bidi",
			"revision": "1cbadb444a806fd9430d14ad08967ed91da4fa0a",
			"revisionTime": "2017-09-13T19:45:57Z"
		},
		{
			"checksumSHA1": "BwRNKgzIMUxk56OScxyr43BV6IE=",
			"path": "golang.org/x/text/unicode/norm",
			"revision": "1cbadb444a806fd9430d14ad08967ed91da4fa0a",
			"revisionTime": "2017-09-13T19:45:57Z"
		},
		{
			"checksumSHA1": "Tc3BU26zThLzcyqbVtiSEp7EpU8=",
			"path": "google.golang.org/genproto/googleapis/rpc/status",
			"revision": "1e559d0a00eef8a9a43151db4665280bd8dd5886",
			"revisionTime": "2017-09-18T11:17:02Z"
		},
		{
			"checksumSHA1": "nwfmMh930HtXA7u5HYomxSR3Ixg=",
			"path": "google.golang.org/grpc",
			"revision": "7657092a1303cc5a6fa3fee988d57c665683a4da",
			"revisionTime": "2017-08-09T21:16:03Z"
		},
		{
			"checksumSHA1": "/eTpFgjvMq5Bc9hYnw5fzKG4B6I=",
			"path": "google.golang.org/grpc/codes",
			"revision": "7657092a1303cc5a6fa3fee988d57c665683a4da",
			"revisionTime": "2017-08-09T21:16:03Z"
		},
		{
			"checksumSHA1": "XH2WYcDNwVO47zYShREJjcYXm0Y=",
			"path": "google.golang.org/grpc/connectivity",
			"revision": "7657092a1303cc5a6fa3fee988d57c665683a4da",
			"revisionTime": "2017-08-09T21:16:03Z"
		},
		{
			"checksumSHA1": "5ylThBvJnIcyWhL17AC9+Sdbw2E=",
			"path": "google.golang.org/grpc/credentials",
			"revision": "7657092a1303cc5a6fa3fee988d57c665683a4da",
			"revisionTime": "2017-08-09T21:16:03Z"
		},
		{
			"checksumSHA1": "2NbY9kmMweE4VUsruRsvmViVnNg=",
			"path": "google.golang.org/grpc/grpclb/grpc_lb_v1",
			"revision": "7657092a1303cc5a6fa3fee988d57c665683a4da",
			"revisionTime": "2017-08-09T21:16:03Z"
		},
		{
			"checksumSHA1": "ntHev01vgZgeIh5VFRmbLx/BSTo=",
			"path": "google.golang.org/grpc/grpclog",
			"revision": "7657092a1303cc5a6fa3fee988d57c665683a4da",
			"revisionTime": "2017-08-09T21:16:03Z"
		},
		{
			"checksumSHA1": "pc9cweMiKQ5hVMuO9UoMGdbizaY=",
			"path": "google.golang.org/grpc/health",
			"revision": "7657092a1303cc5a6fa3fee988d57c665683a4da",
			"revisionTime": "2017-08-09T21:16:03Z"
		},
		{
			"checksumSHA1": "W5KfI1NIGJt7JaVnLzefDZr3+4s=",
			"path": "google.golang.org/grpc/health/grpc_health_v1",
			"revision": "7657092a1303cc5a6fa3fee988d57c665683a4da",
			"revisionTime": "2017-08-09T21:16:03Z"
		},
		{
			"checksumSHA1": "U9vDe05/tQrvFBojOQX8Xk12W9I=",
			"path": "google.golang.org/grpc/internal",
			"revision": "7657092a1303cc5a6fa3fee988d57c665683a4da",
			"revisionTime": "2017-08-09T21:16:03Z"
		},
		{
			"checksumSHA1": "hcuHgKp8W0wIzoCnNfKI8NUss5o=",
			"path": "google.golang.org/grpc/keepalive",
			"revision": "7657092a1303cc5a6fa3fee988d57c665683a4da",
			"revisionTime": "2017-08-09T21:16:03Z"
		},
		{
			"checksumSHA1": "N++Ur11m6Dq3j14/Hc2Kqmxroag=",
			"path": "google.golang.org/grpc/metadata",
			"revision": "7657092a1303cc5a6fa3fee988d57c665683a4da",
			"revisionTime": "2017-08-09T21:16:03Z"
		},
		{
			"checksumSHA1": "bYKw8OIjj/ybY68eGqy7zqq6qmE=",
			"path": "google.golang.org/grpc/naming",
			"revision": "7657092a1303cc5a6fa3fee988d57c665683a4da",
			"revisionTime": "2017-08-09T21:16:03Z"
		},
		{
			"checksumSHA1": "n5EgDdBqFMa2KQFhtl+FF/4gIFo=",
			"path": "google.golang.org/grpc/peer",
			"revision": "7657092a1303cc5a6fa3fee988d57c665683a4da",
			"revisionTime": "2017-08-09T21:16:03Z"
		},
		{
			"checksumSHA1": "53Mbn2VqooOk47EWLHHFpKEOVwE=",
			"path": "google.golang.org/grpc/stats",
			"revision": "7657092a1303cc5a6fa3fee988d57c665683a4da",
			"revisionTime": "2017-08-09T21:16:03Z"
		},
		{
			"checksumSHA1": "3Dwz4RLstDHMPyDA7BUsYe+JP4w=",
			"path": "google.golang.org/grpc/status",
			"revision": "7657092a1303cc5a6fa3fee988d57c665683a4da",
			"revisionTime": "2017-08-09T21:16:03Z"
		},
		{
			"checksumSHA1": "aixGx/Kd0cj9ZlZHacpHe3XgMQ4=",
			"path": "google.golang.org/grpc/tap",
			"revision": "7657092a1303cc5a6fa3fee988d57c665683a4da",
			"revisionTime": "2017-08-09T21:16:03Z"
		},
		{
			"checksumSHA1": "S0qdJtlMimKlOrJ4aZ/pxO5uVwg=",
			"path": "google.golang.org/grpc/transport",
			"revision": "7657092a1303cc5a6fa3fee988d57c665683a4da",
			"revisionTime": "2017-08-09T21:16:03Z"
		},
		{
			"checksumSHA1": "AnKBN2Q4AWaSNb0JyINBQbnpxGM=",
			"path": "gopkg.in/yaml.v2",
			"revision": "7f97868eec74b32b0982dd158a51a446d1da7eb5",
			"revisionTime": "2018-02-23T19:12:37Z"
		},
		{
			"checksumSHA1": "wICWAGQfZcHD2y0dHesz9R2YSiw=",
			"path": "k8s.io/kubernetes/pkg/apimachinery",
			"revision": "b0b7a323cc5a4a2019b2e9520c21c7830b7f708e",
			"revisionTime": "2017-04-03T20:32:25Z",
			"version": "v1.6.1",
			"versionExact": "v1.6.1"
		}
	],
	"rootPath": "github.com/terraform-providers/terraform-provider-azurerm"
}<|MERGE_RESOLUTION|>--- conflicted
+++ resolved
@@ -43,21 +43,12 @@
 			"versionExact": "v21.1.0"
 		},
 		{
-<<<<<<< HEAD
-			"checksumSHA1": "eB6b4vGKEbAND0MUWfKLTn6H7uw=",
-			"path": "github.com/Azure/azure-sdk-for-go/services/containerinstance/mgmt/2018-06-01/containerinstance",
-			"revision": "2935c0241c74bd8549b843978dd6fc1be6f48b4a",
-			"revisionTime": "2018-08-31T14:25:13Z",
-			"version": "v20.1.0",
-			"versionExact": "v20.1.0"
-=======
 			"checksumSHA1": "a/mbRxz450lwbacAUuG77DpKKJU=",
 			"path": "github.com/Azure/azure-sdk-for-go/services/containerinstance/mgmt/2018-04-01/containerinstance",
 			"revision": "6d20bdbae88c06c36d72eb512295417693bfdf4e",
 			"revisionTime": "2018-09-28T00:20:07Z",
 			"version": "v21.1.0",
 			"versionExact": "v21.1.0"
->>>>>>> 5e9fb578
 		},
 		{
 			"checksumSHA1": "H1TUOYWg58oXWMDoZYNtJKo+woU=",
